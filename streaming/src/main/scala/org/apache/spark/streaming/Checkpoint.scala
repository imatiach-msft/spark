/*
 * Licensed to the Apache Software Foundation (ASF) under one or more
 * contributor license agreements.  See the NOTICE file distributed with
 * this work for additional information regarding copyright ownership.
 * The ASF licenses this file to You under the Apache License, Version 2.0
 * (the "License"); you may not use this file except in compliance with
 * the License.  You may obtain a copy of the License at
 *
 *    http://www.apache.org/licenses/LICENSE-2.0
 *
 * Unless required by applicable law or agreed to in writing, software
 * distributed under the License is distributed on an "AS IS" BASIS,
 * WITHOUT WARRANTIES OR CONDITIONS OF ANY KIND, either express or implied.
 * See the License for the specific language governing permissions and
 * limitations under the License.
 */

package org.apache.spark.streaming

import java.io._
import java.util.concurrent.Executors
import java.util.concurrent.RejectedExecutionException

import org.apache.hadoop.fs.{FileSystem, Path}
import org.apache.hadoop.conf.Configuration

import org.apache.spark.{SparkException, Logging}
import org.apache.spark.io.CompressionCodec
import org.apache.spark.util.MetadataCleaner
import org.apache.spark.deploy.SparkHadoopUtil


private[streaming]
class Checkpoint(@transient ssc: StreamingContext, val checkpointTime: Time)
  extends Logging with Serializable {
  val master = ssc.sc.master
  val framework = ssc.sc.appName
  val sparkHome = ssc.sc.sparkHome
  val jars = ssc.sc.jars
  val environment = ssc.sc.environment
  val graph = ssc.graph
  val checkpointDir = ssc.checkpointDir
  val checkpointDuration = ssc.checkpointDuration
  val pendingTimes = ssc.scheduler.getPendingTimes()
  val delaySeconds = MetadataCleaner.getDelaySeconds

  def validate() {
    assert(master != null, "Checkpoint.master is null")
    assert(framework != null, "Checkpoint.framework is null")
    assert(graph != null, "Checkpoint.graph is null")
    assert(checkpointTime != null, "Checkpoint.checkpointTime is null")
    logInfo("Checkpoint for time " + checkpointTime + " validated")
  }
}


/**
 * Convenience class to handle the writing of graph checkpoint to file
 */
private[streaming]
class CheckpointWriter(checkpointDir: String, hadoopConf: Configuration) extends Logging {
  val file = new Path(checkpointDir, "graph")
  val MAX_ATTEMPTS = 3
  val executor = Executors.newFixedThreadPool(1)
  val compressionCodec = CompressionCodec.createCodec()
  // The file to which we actually write - and then "move" to file
  val writeFile = new Path(file.getParent, file.getName + ".next")
  // The file to which existing checkpoint is backed up (i.e. "moved")
  val bakFile = new Path(file.getParent, file.getName + ".bk")

  private var stopped = false
  private var fs_ : FileSystem = _

  // Removed code which validates whether there is only one CheckpointWriter per path 'file' since
  // I did not notice any errors - reintroduce it ?
  class CheckpointWriteHandler(checkpointTime: Time, bytes: Array[Byte]) extends Runnable {
    def run() {
      var attempts = 0
      val startTime = System.currentTimeMillis()
      while (attempts < MAX_ATTEMPTS && !stopped) {
        attempts += 1
        try {
          logDebug("Saving checkpoint for time " + checkpointTime + " to file '" + file + "'")
          // This is inherently thread unsafe, so alleviating it by writing to '.new' and
          // then moving it to the final file
          val fos = fs.create(writeFile)
          fos.write(bytes)
          fos.close()
          if (fs.exists(file) && fs.rename(file, bakFile)) {
            logDebug("Moved existing checkpoint file to " + bakFile)
          }
          // paranoia
          fs.delete(file, false)
          fs.rename(writeFile, file)

          val finishTime = System.currentTimeMillis()
          logInfo("Checkpoint for time " + checkpointTime + " saved to file '" + file +
            "', took " + bytes.length + " bytes and " + (finishTime - startTime) + " milliseconds")
          return
        } catch {
          case ioe: IOException =>
            logWarning("Error writing checkpoint to file in " + attempts + " attempts", ioe)
            reset()
        }
      }
      logError("Could not write checkpoint for time " + checkpointTime + " to file '" + file + "'")
    }
  }

  def write(checkpoint: Checkpoint) {
    val bos = new ByteArrayOutputStream()
    val zos = compressionCodec.compressedOutputStream(bos)
    val oos = new ObjectOutputStream(zos)
    oos.writeObject(checkpoint)
    oos.close()
    bos.close()
    try {
      executor.execute(new CheckpointWriteHandler(checkpoint.checkpointTime, bos.toByteArray))
    } catch {
      case rej: RejectedExecutionException =>
        logError("Could not submit checkpoint task to the thread pool executor", rej)
    }
  }

  def stop() {
    synchronized {
      if (stopped) {
        return
      }
      stopped = true
    }
    executor.shutdown()
    val startTime = System.currentTimeMillis()
    val terminated = executor.awaitTermination(10, java.util.concurrent.TimeUnit.SECONDS)
    val endTime = System.currentTimeMillis()
    logInfo("CheckpointWriter executor terminated ? " + terminated +
      ", waited for " + (endTime - startTime) + " ms.")
  }

  private def fs = synchronized {
    if (fs_ == null) fs_ = file.getFileSystem(hadoopConf)
    fs_
  }

  private def reset() = synchronized {
    fs_ = null
  }
}


private[streaming]
object CheckpointReader extends Logging {

  def doesCheckpointExist(path: String): Boolean = {
    val attempts = Seq(new Path(path, "graph"), new Path(path, "graph.bk"))
    val fs = new Path(path).getFileSystem(new Configuration())
    (attempts.count(p => fs.exists(p)) > 1)
  }

  def read(path: String): Checkpoint = {
    val fs = new Path(path).getFileSystem(new Configuration())
<<<<<<< HEAD
    val attempts = Seq(new Path(path, "graph"), new Path(path, "graph.bk"))
=======
    val attempts = Seq(new Path(path, "graph"), new Path(path, "graph.bk"),
      new Path(path), new Path(path + ".bk"))
>>>>>>> fcd17a1e

    val compressionCodec = CompressionCodec.createCodec()

    attempts.foreach(file => {
      if (fs.exists(file)) {
        logInfo("Attempting to load checkpoint from file '" + file + "'")
        try {
          val fis = fs.open(file)
          // ObjectInputStream uses the last defined user-defined class loader in the stack
          // to find classes, which maybe the wrong class loader. Hence, a inherited version
          // of ObjectInputStream is used to explicitly use the current thread's default class
          // loader to find and load classes. This is a well know Java issue and has popped up
          // in other places (e.g., http://jira.codehaus.org/browse/GROOVY-1627)
          val zis = compressionCodec.compressedInputStream(fis)
          val ois = new ObjectInputStreamWithLoader(zis,
            Thread.currentThread().getContextClassLoader)
          val cp = ois.readObject.asInstanceOf[Checkpoint]
          ois.close()
          fs.close()
          cp.validate()
          logInfo("Checkpoint successfully loaded from file '" + file + "'")
          logInfo("Checkpoint was generated at time " + cp.checkpointTime)
          return cp
        } catch {
          case e: Exception =>
            logError("Error loading checkpoint from file '" + file + "'", e)
        }
      } else {
        logWarning("Could not read checkpoint from file '" + file + "' as it does not exist")
      }

    })
    throw new SparkException("Could not read checkpoint from path '" + path + "'")
  }
}

private[streaming]
class ObjectInputStreamWithLoader(inputStream_ : InputStream, loader: ClassLoader)
  extends ObjectInputStream(inputStream_) {

  override def resolveClass(desc: ObjectStreamClass): Class[_] = {
    try {
      return loader.loadClass(desc.getName())
    } catch {
      case e: Exception =>
    }
    return super.resolveClass(desc)
  }
}<|MERGE_RESOLUTION|>--- conflicted
+++ resolved
@@ -159,13 +159,7 @@
 
   def read(path: String): Checkpoint = {
     val fs = new Path(path).getFileSystem(new Configuration())
-<<<<<<< HEAD
     val attempts = Seq(new Path(path, "graph"), new Path(path, "graph.bk"))
-=======
-    val attempts = Seq(new Path(path, "graph"), new Path(path, "graph.bk"),
-      new Path(path), new Path(path + ".bk"))
->>>>>>> fcd17a1e
-
     val compressionCodec = CompressionCodec.createCodec()
 
     attempts.foreach(file => {
